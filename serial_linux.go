// +build linux
// -build !windows,!cgo

package serial

import (
	"io"
	"log"
	"os"
	"syscall"
	"time"
	"unsafe"
)

type Port struct {
<<<<<<< HEAD
=======
	// We intentionly do not use an "embedded" struct so that we
	// don't export File
>>>>>>> 1d7f823b
	f      *os.File
	logger *log.Logger
	logTag rune
	logBuf [64]byte
	logPtr int
}

func openPort(name string, baud int, readTimeout time.Duration) (p *Port, err error) {
	var bauds = map[int]uint32{
		50:      syscall.B50,
		75:      syscall.B75,
		110:     syscall.B110,
		134:     syscall.B134,
		150:     syscall.B150,
		200:     syscall.B200,
		300:     syscall.B300,
		600:     syscall.B600,
		1200:    syscall.B1200,
		1800:    syscall.B1800,
		2400:    syscall.B2400,
		4800:    syscall.B4800,
		9600:    syscall.B9600,
		19200:   syscall.B19200,
		38400:   syscall.B38400,
		57600:   syscall.B57600,
		115200:  syscall.B115200,
		230400:  syscall.B230400,
		460800:  syscall.B460800,
		500000:  syscall.B500000,
		576000:  syscall.B576000,
		921600:  syscall.B921600,
		1000000: syscall.B1000000,
		1152000: syscall.B1152000,
		1500000: syscall.B1500000,
		2000000: syscall.B2000000,
		2500000: syscall.B2500000,
		3000000: syscall.B3000000,
		3500000: syscall.B3500000,
		4000000: syscall.B4000000,
	}
	rate := bauds[baud]
	if rate == 0 {
		return nil, SerialError{Msg: "Invalid baud rate", Cod: baud}
	}

	//f, err := os.OpenFile(name, syscall.O_RDWR|syscall.O_NOCTTY|syscall.O_NONBLOCK, 0666)
	f, err := os.OpenFile(name, syscall.O_RDWR, 0666)
	if err != nil {
		return nil, err
	}

	defer func() {
		if err != nil && f != nil {
			f.Close()
		}
	}()

	fd := f.Fd()

	//
	var ps syscall.Termios
	_, _, errno := syscall.Syscall(
		syscall.SYS_IOCTL,
		uintptr(fd),
		uintptr(syscall.TCGETS),
		uintptr(unsafe.Pointer(&ps)),
	)
	if errno != 0 {
		return nil, errno
	}

	// #define CRTSCTS 020000000000 /* Flow control. */
	CRTSCTS := 020000000000
	ps.Cflag &= ^uint32(syscall.PARENB | syscall.CSIZE | CRTSCTS)
	ps.Cflag |= (syscall.CREAD | syscall.CLOCAL | syscall.CSTOPB | syscall.CS8)

	ps.Lflag &= ^uint32(syscall.ICANON | syscall.ECHO | syscall.ECHOE | syscall.ECHONL | syscall.ISIG)

	ps.Iflag &= ^uint32(syscall.IXON | syscall.IXOFF | syscall.IXANY)
	ps.Iflag &= ^uint32(syscall.IGNBRK | syscall.BRKINT | syscall.PARMRK | syscall.ISTRIP | syscall.INLCR | syscall.IGNCR | syscall.ICRNL)
	ps.Iflag |= syscall.IGNPAR

	ps.Oflag &= ^uint32(syscall.OPOST | syscall.ONLCR)

	vmin, vtime := posixTimeoutValues(readTimeout)
	ps.Cc[syscall.VMIN] = vmin
	ps.Cc[syscall.VTIME] = vtime

	ps.Ispeed = rate
	ps.Ospeed = rate

	_, _, errno = syscall.Syscall(
		syscall.SYS_IOCTL,
		uintptr(fd),
		uintptr(syscall.TCSETS),
		uintptr(unsafe.Pointer(&ps)),
	)
	if errno != 0 {
		return nil, errno
	}

	if err = syscall.SetNonblock(int(fd), true); err != nil {
		return
	}

	return &Port{f: f}, nil
}

func (p *Port) Close() (err error) {
	p.logMsg("Close", "")
	return p.f.Close()
}

func (p *Port) Read(buf []byte) (n int, err error) {
	n, err = p.f.Read(buf)
	if err != nil && err != io.EOF {
		p.logMsg("Read", "Error %d", err)
		return n, err
	} else if n > 0 {
		p.logData('+', buf)
		return n, nil
	}
	return 0, nil
}

func (p *Port) Write(buf []byte) (n int, err error) {
	n, err = p.f.Write(buf)
	if err != nil {
		p.logMsg("Write", err.Error())
	} else if n > 0 {
		p.logData('-', buf)
	}
	return n, err
}

// Discards data written to the port but not transmitted,
// or data received but not read
func (p *Port) Flush() error {
	const TCFLSH = 0x540B
	_, _, errno := syscall.Syscall(
		syscall.SYS_IOCTL,
		p.f.Fd(),
		uintptr(TCFLSH),
		uintptr(syscall.TCIOFLUSH),
	)
	if errno != 0 {
		p.logMsg("Flush", "Error %d", errno)
		return errno
<<<<<<< HEAD
	} else {
		p.logMsg("Flush", "")
=======
>>>>>>> 1d7f823b
	}
	return nil
}

func (p *Port) SetDtr(v bool) error {
<<<<<<< HEAD
	return p.setModemLine("DTR", syscall.TIOCM_DTR, v)
}

func (p *Port) SetRts(v bool) error {
	return p.setModemLine("RTS", syscall.TIOCM_RTS, v)
}

func (p *Port) setModemLine(tag string, line uint, v bool) error {
	req := syscall.TIOCMBIC
	if v {
		req = syscall.TIOCMBIS
	}
	_, _, errno := syscall.Syscall(
		syscall.SYS_IOCTL,
		p.f.Fd(),
		uintptr(req),
		uintptr(unsafe.Pointer(&line)),
	)
	if errno != 0 {
		p.logMsg(tag, "%t -> error %s [%d]", v, errno.Error(), errno)
		return errno
	} else {
		p.logMsg(tag, "%t", v)
=======
	a2 := syscall.TIOCMBIC
	if v {
		a2 = syscall.TIOCMBIS
	}
	_, _, errno := syscall.Syscall(
		syscall.SYS_IOCTL,
		uintptr(p.f.Fd()),
		uintptr(a2),
		uintptr(syscall.TIOCM_DTR),
	)
	if errno != 0 {
		p.logMsg("SetDtr", "(%t) -> error %d", v, errno)
		return errno
	} else {
		p.logMsg("DTR", "%t", v)
		return nil
	}
}

func (p *Port) SetRts(v bool) error {
	a2 := syscall.TIOCMBIC
	if v {
		a2 = syscall.TIOCMBIS
	}
	_, _, errno := syscall.Syscall(
		syscall.SYS_IOCTL,
		uintptr(p.f.Fd()),
		uintptr(a2),
		uintptr(syscall.TIOCM_RTS),
	)
	if errno != 0 {
		p.logMsg("SetDtr", "(%t) -> error %d", v, errno)
		return errno
	} else {
		p.logMsg("DTR", "%t", v)
>>>>>>> 1d7f823b
		return nil
	}
}<|MERGE_RESOLUTION|>--- conflicted
+++ resolved
@@ -4,28 +4,16 @@
 package serial
 
 import (
-	"io"
-	"log"
 	"os"
 	"syscall"
-	"time"
 	"unsafe"
 )
 
 type Port struct {
-<<<<<<< HEAD
-=======
-	// We intentionly do not use an "embedded" struct so that we
-	// don't export File
->>>>>>> 1d7f823b
-	f      *os.File
-	logger *log.Logger
-	logTag rune
-	logBuf [64]byte
-	logPtr int
+	BasePort
 }
 
-func openPort(name string, baud int, readTimeout time.Duration) (p *Port, err error) {
+func openPort(c *Config) (p *Port, err error) {
 	var bauds = map[int]uint32{
 		50:      syscall.B50,
 		75:      syscall.B75,
@@ -58,13 +46,13 @@
 		3500000: syscall.B3500000,
 		4000000: syscall.B4000000,
 	}
-	rate := bauds[baud]
+	rate := bauds[c.Baud]
 	if rate == 0 {
-		return nil, SerialError{Msg: "Invalid baud rate", Cod: baud}
+		return nil, SerialError{Msg: "Invalid baud rate", Cod: c.Baud}
 	}
 
-	//f, err := os.OpenFile(name, syscall.O_RDWR|syscall.O_NOCTTY|syscall.O_NONBLOCK, 0666)
-	f, err := os.OpenFile(name, syscall.O_RDWR, 0666)
+	//	f, err := os.OpenFile(c.Name, syscall.O_RDWR|syscall.O_NOCTTY|syscall.O_NONBLOCK, 0666)
+	f, err := os.OpenFile(c.Name, syscall.O_RDWR|syscall.O_NOCTTY|syscall.O_NONBLOCK, 0666)
 	if err != nil {
 		return nil, err
 	}
@@ -77,7 +65,7 @@
 
 	fd := f.Fd()
 
-	//
+	// Get current port settings
 	var ps syscall.Termios
 	_, _, errno := syscall.Syscall(
 		syscall.SYS_IOCTL,
@@ -91,8 +79,11 @@
 
 	// #define CRTSCTS 020000000000 /* Flow control. */
 	CRTSCTS := 020000000000
-	ps.Cflag &= ^uint32(syscall.PARENB | syscall.CSIZE | CRTSCTS)
-	ps.Cflag |= (syscall.CREAD | syscall.CLOCAL | syscall.CSTOPB | syscall.CS8)
+	ps.Cflag &= ^uint32(syscall.PARENB | syscall.CSIZE | syscall.CSTOPB | CRTSCTS)
+	ps.Cflag |= (syscall.CREAD | syscall.CLOCAL | syscall.CS8)
+	if c.StopBits > 1 {
+		ps.Cflag |= syscall.CSTOPB
+	}
 
 	ps.Lflag &= ^uint32(syscall.ICANON | syscall.ECHO | syscall.ECHOE | syscall.ECHONL | syscall.ISIG)
 
@@ -102,7 +93,7 @@
 
 	ps.Oflag &= ^uint32(syscall.OPOST | syscall.ONLCR)
 
-	vmin, vtime := posixTimeoutValues(readTimeout)
+	vmin, vtime := posixTimeoutValues(c.ReadTimeout)
 	ps.Cc[syscall.VMIN] = vmin
 	ps.Cc[syscall.VTIME] = vtime
 
@@ -123,120 +114,18 @@
 		return
 	}
 
-	return &Port{f: f}, nil
-}
-
-func (p *Port) Close() (err error) {
-	p.logMsg("Close", "")
-	return p.f.Close()
-}
-
-func (p *Port) Read(buf []byte) (n int, err error) {
-	n, err = p.f.Read(buf)
-	if err != nil && err != io.EOF {
-		p.logMsg("Read", "Error %d", err)
-		return n, err
-	} else if n > 0 {
-		p.logData('+', buf)
-		return n, nil
-	}
-	return 0, nil
-}
-
-func (p *Port) Write(buf []byte) (n int, err error) {
-	n, err = p.f.Write(buf)
-	if err != nil {
-		p.logMsg("Write", err.Error())
-	} else if n > 0 {
-		p.logData('-', buf)
-	}
-	return n, err
+	return &Port{BasePort{f: f}}, nil
 }
 
 // Discards data written to the port but not transmitted,
 // or data received but not read
 func (p *Port) Flush() error {
 	const TCFLSH = 0x540B
-	_, _, errno := syscall.Syscall(
+	_, _, err := syscall.Syscall(
 		syscall.SYS_IOCTL,
-		p.f.Fd(),
+		uintptr(p.f.Fd()),
 		uintptr(TCFLSH),
 		uintptr(syscall.TCIOFLUSH),
 	)
-	if errno != 0 {
-		p.logMsg("Flush", "Error %d", errno)
-		return errno
-<<<<<<< HEAD
-	} else {
-		p.logMsg("Flush", "")
-=======
->>>>>>> 1d7f823b
-	}
-	return nil
-}
-
-func (p *Port) SetDtr(v bool) error {
-<<<<<<< HEAD
-	return p.setModemLine("DTR", syscall.TIOCM_DTR, v)
-}
-
-func (p *Port) SetRts(v bool) error {
-	return p.setModemLine("RTS", syscall.TIOCM_RTS, v)
-}
-
-func (p *Port) setModemLine(tag string, line uint, v bool) error {
-	req := syscall.TIOCMBIC
-	if v {
-		req = syscall.TIOCMBIS
-	}
-	_, _, errno := syscall.Syscall(
-		syscall.SYS_IOCTL,
-		p.f.Fd(),
-		uintptr(req),
-		uintptr(unsafe.Pointer(&line)),
-	)
-	if errno != 0 {
-		p.logMsg(tag, "%t -> error %s [%d]", v, errno.Error(), errno)
-		return errno
-	} else {
-		p.logMsg(tag, "%t", v)
-=======
-	a2 := syscall.TIOCMBIC
-	if v {
-		a2 = syscall.TIOCMBIS
-	}
-	_, _, errno := syscall.Syscall(
-		syscall.SYS_IOCTL,
-		uintptr(p.f.Fd()),
-		uintptr(a2),
-		uintptr(syscall.TIOCM_DTR),
-	)
-	if errno != 0 {
-		p.logMsg("SetDtr", "(%t) -> error %d", v, errno)
-		return errno
-	} else {
-		p.logMsg("DTR", "%t", v)
-		return nil
-	}
-}
-
-func (p *Port) SetRts(v bool) error {
-	a2 := syscall.TIOCMBIC
-	if v {
-		a2 = syscall.TIOCMBIS
-	}
-	_, _, errno := syscall.Syscall(
-		syscall.SYS_IOCTL,
-		uintptr(p.f.Fd()),
-		uintptr(a2),
-		uintptr(syscall.TIOCM_RTS),
-	)
-	if errno != 0 {
-		p.logMsg("SetDtr", "(%t) -> error %d", v, errno)
-		return errno
-	} else {
-		p.logMsg("DTR", "%t", v)
->>>>>>> 1d7f823b
-		return nil
-	}
+	return err
 }
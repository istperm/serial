--- conflicted
+++ resolved
@@ -1,43 +1,27 @@
 // +build !windows,!linux,cgo
-<<<<<<< HEAD
-// -build !windows,cgo
-=======
->>>>>>> 1d7f823b
 
 package serial
 
+// #include <termios.h>
+// #include <unistd.h>
 import "C"
 
 // TODO: Maybe change to using syscall package + ioctl instead of cgo
 
 import (
-<<<<<<< HEAD
-=======
 	"errors"
 	"fmt"
->>>>>>> 1d7f823b
-	"io"
-	"log"
 	"os"
 	"syscall"
 	"time"
-	"unsafe"
+	//"unsafe"
 )
 
 type Port struct {
-<<<<<<< HEAD
-=======
-	// We intentionly do not use an "embedded" struct so that we
-	// don't export File
->>>>>>> 1d7f823b
-	f      *os.File
-	logger *log.Logger
-	logTag rune
-	logBuf [64]byte
-	logPtr int
+	BasePort
 }
 
-func openPort(name string, baud int, readTimeout time.Duration) (p *Port, err error) {
+func openPort(c *Config) (p *Port, err error) {
 	f, err := os.OpenFile(name, syscall.O_RDWR|syscall.O_NOCTTY|syscall.O_NONBLOCK, 0666)
 	if err != nil {
 		return
@@ -46,14 +30,14 @@
 	fd := C.int(f.Fd())
 	if C.isatty(fd) != 1 {
 		f.Close()
-		return nil, SerialError{Msg: "File is not a tty"}
+		return nil, errors.New("File is not a tty")
 	}
 
 	var st C.struct_termios
 	_, err = C.tcgetattr(fd, &st)
 	if err != nil {
 		f.Close()
-		return
+		return nil, err
 	}
 	var speed C.speed_t
 	switch baud {
@@ -73,35 +57,36 @@
 		speed = C.B2400
 	default:
 		f.Close()
-		return nil, SerialError{Msg: "Invalid baud rate", Cod: baud}
+		return nil, fmt.Errorf("Unknown baud rate %v", baud)
 	}
 
 	_, err = C.cfsetispeed(&st, speed)
 	if err != nil {
 		f.Close()
-		return
+		return nil, err
 	}
 	_, err = C.cfsetospeed(&st, speed)
 	if err != nil {
 		f.Close()
-		return
+		return nil, err
 	}
 
 	// Turn off break interrupts, CR->NL, Parity checks, strip, and IXON
 	st.c_iflag &= ^C.tcflag_t(C.BRKINT | C.ICRNL | C.INPCK | C.ISTRIP | C.IXOFF | C.IXON | C.PARMRK)
 
 	// Select local mode, turn off parity, set to 8 bits
-	CRTSCTS := 020000000000
-	st.c_cflag &= ^C.tcflag_t(C.PARENB | C.CSIZE | CRTSCTS)
-	st.c_cflag |= (C.CREAD | C.CLOCAL | syscall.CSTOPB | C.CS8)
+	st.c_cflag &= ^C.tcflag_t(C.CSIZE | C.PARENB)
+	st.c_cflag |= (C.CLOCAL | C.CREAD | C.CS8)
 
 	// Select raw mode
-	st.c_lflag &= ^C.tcflag_t(C.ICANON | C.ECHO | C.ECHOE | syscall.ECHONL | C.ISIG)
-	st.c_oflag &= ^C.tcflag_t(C.OPOST | syscall.ONLCR)
+	st.c_lflag &= ^C.tcflag_t(C.ICANON | C.ECHO | C.ECHOE | C.ISIG)
+	st.c_oflag &= ^C.tcflag_t(C.OPOST)
 
 	// set blocking / non-blocking read
-	// http://man7.org/linux/man-pages/man3/termios.3.html
-	// Supports blocking read and read with timeout operations
+	/*
+	*	http://man7.org/linux/man-pages/man3/termios.3.html
+	* - Supports blocking read and read with timeout operations
+	 */
 	vmin, vtime := posixTimeoutValues(readTimeout)
 	st.c_cc[C.VMIN] = C.cc_t(vmin)
 	st.c_cc[C.VTIME] = C.cc_t(vtime)
@@ -112,119 +97,35 @@
 		return nil, err
 	}
 
+	//fmt.Println("Tweaking", name)
 	r1, _, e := syscall.Syscall(syscall.SYS_FCNTL,
-		f.Fd(),
+		uintptr(f.Fd()),
 		uintptr(syscall.F_SETFL),
-		uintptr(0),
-	)
+		uintptr(0))
 	if e != 0 || r1 != 0 {
+		s := fmt.Sprint("Clearing NONBLOCK syscall error:", e, r1)
 		f.Close()
-		return nil, SerialError{Tag: "Clear NONBLOCK", Msg: e.Error(), Cod: int(r1)}
+		return nil, errors.New(s)
 	}
 
+	/*
+				r1, _, e = syscall.Syscall(syscall.SYS_IOCTL,
+			                uintptr(f.Fd()),
+			                uintptr(0x80045402), // IOSSIOSPEED
+			                uintptr(unsafe.Pointer(&baud)));
+			        if e != 0 || r1 != 0 {
+			                s := fmt.Sprint("Baudrate syscall error:", e, r1)
+					f.Close()
+		                        return nil, os.NewError(s)
+				}
+	*/
+
 	return &Port{f: f}, nil
-}
-
-func (p *Port) Close() (err error) {
-	p.logMsg("Close", "")
-	return p.f.Close()
-}
-
-func (p *Port) Read(buf []byte) (n int, err error) {
-	n, err = p.f.Read(buf)
-	if err != nil && err != io.EOF {
-		p.logMsg("Read", "Error %d", err)
-		return n, err
-	} else if n > 0 {
-		p.logData('+', buf)
-		return n, nil
-	}
-	return 0, nil
-}
-
-func (p *Port) Write(buf []byte) (n int, err error) {
-	n, err = p.f.Write(buf)
-	if err != nil {
-		p.logMsg("Write", err.Error())
-	} else if n > 0 {
-		p.logData('-', buf)
-	}
-	return n, err
 }
 
 // Discards data written to the port but not transmitted,
 // or data received but not read
 func (p *Port) Flush() error {
 	_, err := C.tcflush(C.int(p.f.Fd()), C.TCIOFLUSH)
-	if err != nil {
-		p.logMsg("Flush", "Error %d", err)
-		return err
-	}
-	return nil
-}
-
-func (p *Port) SetDtr(v bool) error {
-<<<<<<< HEAD
-	return p.setModemLine("DTR", syscall.TIOCM_DTR, v)
-}
-
-func (p *Port) SetRts(v bool) error {
-	return p.setModemLine("RTS", syscall.TIOCM_RTS, v)
-}
-
-func (p *Port) setModemLine(tag string, line uint, v bool) error {
-	req := syscall.TIOCMBIC
-	if v {
-		req = syscall.TIOCMBIS
-	}
-	_, _, errno := syscall.Syscall(
-		syscall.SYS_IOCTL,
-		p.f.Fd(),
-		uintptr(req),
-		uintptr(unsafe.Pointer(&line)),
-	)
-	if errno != 0 {
-		p.logMsg(tag, "%t -> error %s [%d]", v, errno.Error(), errno)
-		return errno
-	} else {
-		p.logMsg(tag, "%t", v)
-=======
-	a2 := syscall.TIOCMBIC
-	if v {
-		a2 = syscall.TIOCMBIS
-	}
-	_, _, errno := syscall.Syscall(
-		syscall.SYS_IOCTL,
-		uintptr(p.f.Fd()),
-		uintptr(a2),
-		uintptr(syscall.TIOCM_DTR),
-	)
-	if errno != 0 {
-		p.logMsg("SetDtr", "(%t) -> error %d", v, errno)
-		return errno
-	} else {
-		p.logMsg("DTR", "%t", v)
-		return nil
-	}
-}
-
-func (p *Port) SetRts(v bool) error {
-	a2 := syscall.TIOCMBIC
-	if v {
-		a2 = syscall.TIOCMBIS
-	}
-	_, _, errno := syscall.Syscall(
-		syscall.SYS_IOCTL,
-		uintptr(p.f.Fd()),
-		uintptr(a2),
-		uintptr(syscall.TIOCM_RTS),
-	)
-	if errno != 0 {
-		p.logMsg("SetDtr", "(%t) -> error %d", v, errno)
-		return errno
-	} else {
-		p.logMsg("DTR", "%t", v)
->>>>>>> 1d7f823b
-		return nil
-	}
+	return err
 }
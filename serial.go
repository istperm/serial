--- conflicted
+++ resolved
@@ -1,106 +1,39 @@
-/*
-Goserial is a simple go package to allow you to read and write from
-the serial port as a stream of bytes.
-
-It aims to have the same API on all platforms, including windows.  As
-an added bonus, the windows package does not use cgo, so you can cross
-compile for windows from another platform.  Unfortunately goinstall
-does not currently let you cross compile so you will have to do it
-manually:
-
- GOOS=windows make clean install
-
-Currently there is very little in the way of configurability.  You can
-set the baud rate.  Then you can Read(), Write(), or Close() the
-connection.  Read() will block until at least one byte is returned.
-Write is the same.  There is currently no exposed way to set the
-timeouts, though patches are welcome.
-
-Currently all ports are opened with 8 data bits, 1 stop bit, no
-parity, no hardware flow control, and no software flow control.  This
-works fine for many real devices and many faux serial devices
-including usb-to-serial converters and bluetooth serial ports.
-
-You may Read() and Write() simulantiously on the same connection (from
-different goroutines).
-
-Example usage:
-
-  package main
-
-  import (
-        "github.com/tarm/goserial"
-        "log"
-  )
-
-  func main() {
-        c := &serial.Config{Name: "COM5", Baud: 115200}
-        s, err := serial.OpenPort(c)
-        if err != nil {
-                log.Fatal(err)
-        }
-
-        n, err := s.Write([]byte("test"))
-        if err != nil {
-                log.Fatal(err)
-        }
-
-        buf := make([]byte, 128)
-        n, err = s.Read(buf)
-        if err != nil {
-                log.Fatal(err)
-        }
-        log.Print("%q", buf[:n])
-  }
-*/
 package serial
 
 import (
 	"fmt"
+	"io"
 	"log"
 	"os"
-<<<<<<< HEAD
 	"strconv"
-=======
->>>>>>> 1d7f823b
 	"strings"
+	"syscall"
 	"time"
+	"unsafe"
 )
 
-// Config contains the information needed to open a serial port.
-//
-// Currently few options are implemented, but more may be added in the
-// future (patches welcome), so it is recommended that you create a
-// new config addressing the fields by name rather than by order.
-//
-// For example:
-//
-//    c0 := &serial.Config{Name: "COM45", Baud: 115200, ReadTimeout: time.Millisecond * 500}
-// or
-//    c1 := new(serial.Config)
-//    c1.Name = "/dev/tty.usbserial"
-//    c1.Baud = 115200
-//    c1.ReadTimeout = time.Millisecond * 500
-//
 type Config struct {
 	Name        string
 	Baud        int
-	ReadTimeout time.Duration // Total timeout
+	ReadTimeout time.Duration
 	LogFile     string
 
-	// Size     int // 0 get translated to 8
+	// Size     int
 	// Parity   SomeNewTypeToGetCorrectDefaultOf_None
-<<<<<<< HEAD
 	StopBits int
-=======
-	StopBits SomeNewTypeToGetCorrectDefaultOf_1
->>>>>>> 1d7f823b
 
 	// RTSFlowControl bool
 	// DTRFlowControl bool
 	// XONFlowControl bool
-
 	// CRLFTranslate bool
+}
+
+type BasePort struct {
+	f      *os.File
+	logger *log.Logger
+	logTag rune
+	logBuf [64]byte
+	logPtr int
 }
 
 type SerialError struct {
@@ -123,11 +56,9 @@
 
 // OpenPort opens a serial port with the specified configuration
 func OpenPort(c *Config) (*Port, error) {
-<<<<<<< HEAD
+	//return openPort(c.Name, c.Baud, c.ReadTimeout)
 	// call platform-specific function
-=======
->>>>>>> 1d7f823b
-	p, err := openPort(c.Name, c.Baud, c.ReadTimeout)
+	p, err := openPort(c)
 	if p != nil && err == nil && c.LogFile != "" {
 		err = p.openLog(c.LogFile)
 		p.logMsg("Open", c.Name)
@@ -135,7 +66,7 @@
 	return p, err
 }
 
-func (p *Port) openLog(logFile string) error {
+func (p *BasePort) openLog(logFile string) error {
 	f, e := os.OpenFile(logFile, os.O_RDWR|os.O_CREATE|os.O_APPEND, 0755)
 	if e == nil {
 		p.logger = log.New(f, "", log.LstdFlags)
@@ -143,7 +74,7 @@
 	return e
 }
 
-func (p *Port) logMsg(tag string, msg string, arg ...interface{}) {
+func (p *BasePort) logMsg(tag string, msg string, arg ...interface{}) {
 	if p.logger == nil {
 		return
 	}
@@ -154,7 +85,7 @@
 	p.logger.Printf(msg, arg...)
 }
 
-func (p *Port) logData(tag rune, data []byte) {
+func (p *BasePort) logData(tag rune, data []byte) {
 	if p.logger == nil {
 		return
 	}
@@ -171,7 +102,7 @@
 	}
 }
 
-func (p *Port) logFlush() {
+func (p *BasePort) logFlush() {
 	if p.logger != nil && p.logPtr > 0 {
 		var hex, asc strings.Builder
 		tag := p.logTag
@@ -198,29 +129,81 @@
 	p.logPtr = 0
 }
 
+func (p *BasePort) Close() (err error) {
+	p.logMsg("Close", "")
+	return p.f.Close()
+}
+
+func (p *BasePort) Read(buf []byte) (n int, err error) {
+	n, err = p.f.Read(buf)
+	if err != nil && err != io.EOF {
+		p.logMsg("Read", "Error %d", err)
+		return n, err
+	} else if n > 0 {
+		p.logData('+', buf)
+		return n, nil
+	}
+	return 0, nil
+}
+
+func (p *BasePort) Write(buf []byte) (n int, err error) {
+	n, err = p.f.Write(buf)
+	if err != nil {
+		p.logMsg("Write", err.Error())
+	} else if n > 0 {
+		p.logData('-', buf)
+	}
+	return n, err
+}
+
+func (p *BasePort) SetDtr(v bool) error {
+	return p.setModemLine("DTR", syscall.TIOCM_DTR, v)
+}
+
+func (p *BasePort) SetRts(v bool) error {
+	return p.setModemLine("RTS", syscall.TIOCM_RTS, v)
+}
+
+func (p *BasePort) setModemLine(tag string, line uint, v bool) error {
+	req := syscall.TIOCMBIC
+	if v {
+		req = syscall.TIOCMBIS
+	}
+	_, _, errno := syscall.Syscall(
+		syscall.SYS_IOCTL,
+		p.f.Fd(),
+		uintptr(req),
+		uintptr(unsafe.Pointer(&line)),
+	)
+	if errno != 0 {
+		p.logMsg(tag, "%t -> error %s [%d]", v, errno.Error(), errno)
+		return errno
+	} else {
+		p.logMsg(tag, "%t", v)
+		return nil
+	}
+}
+
 // Converts the timeout values for Linux / POSIX systems
 func posixTimeoutValues(readTimeout time.Duration) (vmin uint8, vtime uint8) {
-	const MAXUINT8 = 1<<8 - 1 // 255
 	// set blocking / non-blocking read
-	var minBytesToRead uint8 = 1
-	var readTimeoutInDeci int64
+	vmin = 1
+	vtime = 0
 	if readTimeout > 0 {
 		// EOF on zero read
-		minBytesToRead = 0
+		vmin = 0
 		// convert timeout to deciseconds as expected by VTIME
-		readTimeoutInDeci = (readTimeout.Nanoseconds() / 1e6 / 100)
+		vt := (readTimeout.Nanoseconds() / 1e6 / 100)
 		// capping the timeout
-		if readTimeoutInDeci < 1 {
+		if vt < 1 {
 			// min possible timeout 1 Deciseconds (0.1s)
-			readTimeoutInDeci = 1
-		} else if readTimeoutInDeci > MAXUINT8 {
+			vtime = 1
+		} else if vt > 255 {
 			// max possible timeout is 255 deciseconds (25.5s)
-			readTimeoutInDeci = MAXUINT8
-		}
-	}
-	return minBytesToRead, uint8(readTimeoutInDeci)
-}
-
-// func SendBreak()
-
-// func RegisterBreakHandler(func())+			vtime = 255
+		} else {
+			vtime = uint8(vt)
+		}
+	}
+	return
+}